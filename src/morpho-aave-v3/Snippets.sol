--- conflicted
+++ resolved
@@ -3,10 +3,6 @@
 
 import {console2} from "@forge-std/console2.sol";
 import {console} from "@forge-std/console.sol";
-<<<<<<< HEAD
-
-=======
->>>>>>> 5f10e3fe
 import {IPool, IPoolAddressesProvider} from "@aave-v3-core/interfaces/IPool.sol";
 import {IAaveOracle} from "@aave-v3-core/interfaces/IAaveOracle.sol";
 import {IAToken} from "@aave-v3-core/interfaces/IAToken.sol";
@@ -358,10 +354,7 @@
             uint256 p2pRate = PercentageMath.weightedAvg(
                 params.poolSupplyRatePerYear, params.poolBorrowRatePerYear, params.p2pIndexCursor
             );
-<<<<<<< HEAD
-
-=======
->>>>>>> 5f10e3fe
+
             p2pBorrowRate = p2pRate + (params.poolBorrowRatePerYear - p2pRate).percentMul(params.reserveFactor);
         }
 
